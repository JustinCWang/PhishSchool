--- conflicted
+++ resolved
@@ -1,11 +1,7 @@
 import json
 import os
-from functools import lru_cache
-<<<<<<< HEAD
-from typing import Dict, Iterable, Tuple, Optional
-=======
+from functools import lru_cachehttps://github.githubassets.com/images/spinners/octocat-spinner-128.gif
 from typing import Dict, Iterable, Optional, Sequence, Tuple
->>>>>>> 414346be
 
 from dotenv import load_dotenv
 import google.generativeai as genai
