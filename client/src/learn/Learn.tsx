--- conflicted
+++ resolved
@@ -1,364 +1,4 @@
 import { useState } from 'react'
-<<<<<<< HEAD
-import { useAuth } from '../context/AuthContext'
-import { generateMessage, generateRandomMessage, type GeneratedMessageResponse } from '../lib/api'
-
-export default function Learn() {
-  const { user, loading } = useAuth()
-  const [currentMessage, setCurrentMessage] = useState<GeneratedMessageResponse | null>(null)
-  const [isGenerating, setIsGenerating] = useState(false)
-  const [error, setError] = useState<string | null>(null)
-  const [userAnswer, setUserAnswer] = useState<'phishing' | 'legitimate' | null>(null)
-  const [showResult, setShowResult] = useState(false)
-
-  const generateNewMessage = async (contentType: 'phishing' | 'legitimate', difficulty: 'easy' | 'medium' | 'hard' = 'medium', messageType?: 'email' | 'sms', theme?: string) => {
-    try {
-      setIsGenerating(true)
-      setError(null)
-      setUserAnswer(null)
-      setShowResult(false)
-      
-      const message = await generateMessage({
-        message_type: messageType || 'email',
-        content_type: contentType,
-        difficulty,
-        theme: theme || undefined
-      })
-      setCurrentMessage(message)
-    } catch (err) {
-      setError(err instanceof Error ? err.message : 'Failed to generate message')
-    } finally {
-      setIsGenerating(false)
-    }
-  }
-
-  const generateRandomPracticeMessage = async () => {
-    try {
-      setIsGenerating(true)
-      setError(null)
-      setUserAnswer(null)
-      setShowResult(false)
-      
-      const message = await generateRandomMessage()
-      setCurrentMessage(message)
-    } catch (err) {
-      setError(err instanceof Error ? err.message : 'Failed to generate random message')
-    } finally {
-      setIsGenerating(false)
-    }
-  }
-
-  const handleAnswer = (answer: 'phishing' | 'legitimate') => {
-    setUserAnswer(answer)
-    setShowResult(true)
-  }
-
-  const isCorrect = () => {
-    if (!currentMessage || !userAnswer) return false
-    return currentMessage.content_type === userAnswer
-  }
-
-  const generateNextMessage = async () => {
-    await generateRandomPracticeMessage()
-  }
-
-
-  // Show loading state while checking authentication
-  if (loading) {
-    return (
-      <div className="space-y-6">
-        <h1 className="text-2xl font-bold">Learn</h1>
-        <p className="text-gray-600">Loading...</p>
-      </div>
-    )
-  }
-
-  return (
-    <div className="space-y-6">
-      <h1 className="text-2xl font-bold">Learn</h1>
-      
-      {/* Authentication Status Display */}
-      {user ? (
-        <div className="rounded-md bg-green-50 border border-green-200 p-4">
-          <p className="text-green-800">
-            ✅ <strong>Logged in as:</strong> {user.email}
-          </p>
-          <p className="text-sm text-green-600 mt-1">
-            You have access to all learning materials and can track your progress.
-          </p>
-        </div>
-      ) : (
-        <div className="rounded-md bg-yellow-50 border border-yellow-200 p-4">
-          <p className="text-yellow-800">
-            ⚠️ <strong>Not logged in</strong>
-          </p>
-          <p className="text-sm text-yellow-600 mt-1">
-            Some features may be limited. <a href="/login?redirect=/learn" className="underline">Login</a> to access full functionality.
-          </p>
-        </div>
-      )}
-
-      {user ? (
-        <>
-          <p className="text-gray-600">
-            Welcome back! Generate practice emails to test your phishing detection skills. Choose a difficulty level and email type to get started.
-          </p>
-
-          {/* Error Display */}
-          {error && (
-            <div className="rounded-md bg-red-50 border border-red-200 p-4">
-              <p className="text-red-800">❌ <strong>Error:</strong> {error}</p>
-              <button 
-                onClick={() => generateNewMessage('phishing', 'medium', 'email', 'bank')}
-                className="mt-2 text-sm text-red-600 underline hover:text-red-800"
-              >
-                Try again
-              </button>
-            </div>
-          )}
-
-          {/* Message Generation Controls */}
-          <div className="rounded-md bg-blue-50 border border-blue-200 p-4">
-            <h3 className="font-semibold text-blue-800 mb-3">Generate Practice Message</h3>
-            <p className="text-sm text-blue-700 mb-3">Choose a message type, difficulty level, and theme to start practicing:</p>
-            
-            {/* Random Generation */}
-            <div className="mb-4">
-              <button 
-                onClick={generateRandomPracticeMessage}
-                disabled={isGenerating}
-                className="px-4 py-2 text-sm bg-purple-100 text-purple-700 rounded hover:bg-purple-200 disabled:opacity-50 font-medium"
-              >
-                🎲 Generate Random Message
-              </button>
-            </div>
-
-            {/* Specific Generation */}
-            <div className="space-y-3">
-              <div>
-                <h4 className="text-sm font-medium text-blue-800 mb-2">Email Messages:</h4>
-                <div className="flex flex-wrap gap-2">
-                  <button 
-                    onClick={() => generateNewMessage('phishing', 'easy', 'email', 'bank')}
-                    disabled={isGenerating}
-                    className="px-3 py-1 text-sm bg-red-100 text-red-700 rounded hover:bg-red-200 disabled:opacity-50"
-                  >
-                    Easy Phishing Email
-                  </button>
-                  <button 
-                    onClick={() => generateNewMessage('phishing', 'medium', 'email', 'job')}
-                    disabled={isGenerating}
-                    className="px-3 py-1 text-sm bg-red-100 text-red-700 rounded hover:bg-red-200 disabled:opacity-50"
-                  >
-                    Medium Phishing Email
-                  </button>
-                  <button 
-                    onClick={() => generateNewMessage('phishing', 'hard', 'email', 'health')}
-                    disabled={isGenerating}
-                    className="px-3 py-1 text-sm bg-red-100 text-red-700 rounded hover:bg-red-200 disabled:opacity-50"
-                  >
-                    Hard Phishing Email
-                  </button>
-                  <button 
-                    onClick={() => generateNewMessage('legitimate', 'medium', 'email', 'friend')}
-                    disabled={isGenerating}
-                    className="px-3 py-1 text-sm bg-green-100 text-green-700 rounded hover:bg-green-200 disabled:opacity-50"
-                  >
-                    Legitimate Email
-                  </button>
-                </div>
-              </div>
-
-              <div>
-                <h4 className="text-sm font-medium text-blue-800 mb-2">SMS Messages:</h4>
-                <div className="flex flex-wrap gap-2">
-                  <button 
-                    onClick={() => generateNewMessage('phishing', 'easy', 'sms', 'offer')}
-                    disabled={isGenerating}
-                    className="px-3 py-1 text-sm bg-orange-100 text-orange-700 rounded hover:bg-orange-200 disabled:opacity-50"
-                  >
-                    Easy Phishing SMS
-                  </button>
-                  <button 
-                    onClick={() => generateNewMessage('phishing', 'medium', 'sms', 'bank')}
-                    disabled={isGenerating}
-                    className="px-3 py-1 text-sm bg-orange-100 text-orange-700 rounded hover:bg-orange-200 disabled:opacity-50"
-                  >
-                    Medium Phishing SMS
-                  </button>
-                  <button 
-                    onClick={() => generateNewMessage('phishing', 'hard', 'sms', 'other')}
-                    disabled={isGenerating}
-                    className="px-3 py-1 text-sm bg-orange-100 text-orange-700 rounded hover:bg-orange-200 disabled:opacity-50"
-                  >
-                    Hard Phishing SMS
-                  </button>
-                  <button 
-                    onClick={() => generateNewMessage('legitimate', 'medium', 'sms', 'friend')}
-                    disabled={isGenerating}
-                    className="px-3 py-1 text-sm bg-teal-100 text-teal-700 rounded hover:bg-teal-200 disabled:opacity-50"
-                  >
-                    Legitimate SMS
-                  </button>
-                </div>
-              </div>
-            </div>
-          </div>
-        </>
-      ) : (
-        <div className="rounded-md bg-gray-50 border border-gray-200 p-6 text-center">
-          <h3 className="text-lg font-semibold text-gray-800 mb-2">Login Required</h3>
-          <p className="text-gray-600 mb-4">
-            Please log in to access the email generation features and practice your phishing detection skills.
-          </p>
-          <a 
-            href="/login?redirect=/learn"
-            className="inline-block rounded-md bg-blue-600 px-4 py-2 text-sm font-medium text-white hover:bg-blue-700"
-          >
-            Login to Continue
-          </a>
-        </div>
-      )}
-      
-      {/* Message Display - Only show for logged-in users */}
-      {user && isGenerating ? (
-        <div className="rounded-xl border border-gray-200 bg-white p-6">
-          <div className="text-center">
-            <div className="animate-spin rounded-full h-8 w-8 border-b-2 border-blue-600 mx-auto"></div>
-            <p className="mt-2 text-gray-600">Generating message...</p>
-          </div>
-        </div>
-      ) : user && currentMessage ? (
-        <div className="rounded-xl border border-gray-200 bg-white p-6">
-          <div className="mb-4">
-            <h2 className="text-lg font-semibold">
-              Practice {currentMessage.message_type.toUpperCase()} - {currentMessage.difficulty.charAt(0).toUpperCase() + currentMessage.difficulty.slice(1)} Level
-              {currentMessage.theme && (
-                <span className="ml-2 text-sm font-normal text-gray-600">({currentMessage.theme} theme)</span>
-              )}
-            </h2>
-          </div>
-          
-          {currentMessage.message_type === 'email' ? (
-            // Email Layout
-            <>
-              <div className="mb-4 space-y-2">
-                <p className="text-sm text-gray-700">
-                  <strong>Subject:</strong> {currentMessage.subject}
-                </p>
-                <p className="text-sm text-gray-600">
-                  <strong>From:</strong> {currentMessage.sender} | <strong>To:</strong> {currentMessage.recipient}
-                </p>
-              </div>
-              
-              <div className="mb-4 rounded-md bg-gray-50 p-4 text-sm text-gray-800 whitespace-pre-line">
-                {currentMessage.body}
-              </div>
-            </>
-          ) : (
-            // SMS Layout - Phone Message Style
-            <div className="mb-4">
-              <div className="bg-gray-100 rounded-t-lg p-3 border-b border-gray-300">
-                <div className="flex items-center justify-between">
-                  <div className="flex items-center space-x-2">
-                    <div className="w-8 h-8 bg-green-500 rounded-full flex items-center justify-center text-white text-sm font-medium">
-                      {currentMessage.contact_name?.charAt(0) || currentMessage.phone_number?.charAt(1) || '?'}
-                    </div>
-                    <div>
-                      <p className="text-sm font-medium text-gray-900">
-                        {currentMessage.contact_name || currentMessage.phone_number || 'Unknown Contact'}
-                      </p>
-                      <p className="text-xs text-gray-500">now</p>
-                    </div>
-                  </div>
-                  <div className="text-xs text-gray-500">
-                    📱 SMS
-                  </div>
-                </div>
-              </div>
-              
-              <div className="bg-white rounded-b-lg p-4 border border-gray-300 border-t-0">
-                <div className="bg-blue-500 text-white rounded-2xl rounded-bl-md px-4 py-3 max-w-xs ml-auto">
-                  <p className="text-sm whitespace-pre-line">{currentMessage.message}</p>
-                </div>
-                <p className="text-xs text-gray-400 mt-2 text-right">Delivered</p>
-              </div>
-            </div>
-          )}
-          
-          {!showResult ? (
-            <div className="flex gap-3">
-              <button 
-                onClick={() => handleAnswer('legitimate')}
-                className="rounded-md bg-green-600 px-3 py-2 text-sm font-medium text-white hover:bg-green-700"
-              >
-                Legitimate
-              </button>
-              <button 
-                onClick={() => handleAnswer('phishing')}
-                className="rounded-md bg-red-600 px-3 py-2 text-sm font-medium text-white hover:bg-red-700"
-              >
-                Phishing
-              </button>
-            </div>
-          ) : (
-            <div className="space-y-4">
-              {/* Result Display */}
-              <div className={`p-4 rounded-md ${isCorrect() ? 'bg-green-50 border border-green-200' : 'bg-red-50 border border-red-200'}`}>
-                <div className="flex items-center gap-2">
-                  {isCorrect() ? (
-                    <>
-                      <span className="text-green-600 text-xl">✅</span>
-                      <span className="text-green-800 font-semibold">Correct!</span>
-                    </>
-                  ) : (
-                    <>
-                      <span className="text-red-600 text-xl">❌</span>
-                      <span className="text-red-800 font-semibold">Incorrect</span>
-                    </>
-                  )}
-                </div>
-                <p className={`mt-2 text-sm ${isCorrect() ? 'text-green-700' : 'text-red-700'}`}>
-                  This message is <strong>{currentMessage.content_type}</strong>.
-                </p>
-              </div>
-
-              {/* Explanation */}
-              {currentMessage.explanation && (
-                <div className="p-4 bg-blue-50 border border-blue-200 rounded-md">
-                  <h4 className="font-semibold text-blue-800 mb-2">Explanation:</h4>
-                  <p className="text-sm text-blue-700">{currentMessage.explanation}</p>
-                </div>
-              )}
-
-              {/* Phishing Indicators */}
-              {currentMessage.phishing_indicators && currentMessage.phishing_indicators.length > 0 && (
-                <div className="p-4 bg-yellow-50 border border-yellow-200 rounded-md">
-                  <h4 className="font-semibold text-yellow-800 mb-2">Phishing Indicators:</h4>
-                  <ul className="text-sm text-yellow-700 space-y-1">
-                    {currentMessage.phishing_indicators.map((indicator, index) => (
-                      <li key={index}>• {indicator}</li>
-                    ))}
-                  </ul>
-                </div>
-              )}
-
-              {/* Next Message Button */}
-              <button 
-                onClick={generateNextMessage}
-                className="w-full rounded-md bg-blue-600 px-4 py-2 text-sm font-medium text-white hover:bg-blue-700"
-              >
-                Practice with Another Message
-              </button>
-            </div>
-          )}
-        </div>
-      ) : user ? (
-        <div className="rounded-xl border border-gray-200 bg-white p-6">
-          <p className="text-gray-600 text-center">Click one of the buttons above to generate a practice message.</p>
-        </div>
-      ) : null}
-=======
 
 export default function Learn() {
   const [selectedAnswer, setSelectedAnswer] = useState<string | null>(null)
@@ -561,7 +201,6 @@
           </li>
         </ul>
       </div>
->>>>>>> 414346be
     </div>
   )
 }